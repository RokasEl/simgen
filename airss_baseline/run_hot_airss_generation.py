from collections import Counter

import ase.io as aio
import numpy as np
from utils import (
    build_mol,
    do_hot_airss_relaxation,
    get_composition_counter,
)

from moldiff.manifolds import MultivariateGaussianPrior

most_common_qm9_composition = "C7H10O2"


def get_composition_generator(
    composition_counter: Counter | None, rng: np.random.Generator
):
    if composition_counter is None:
        composition_counter = Counter([most_common_qm9_composition])
    compositions, counts = zip(*composition_counter.items())
    compositions = np.array(compositions, dtype=object)
    counts = np.asarray(counts)
    probs = counts / np.sum(counts)
    while True:
        yield rng.choice(compositions, p=probs)


def main(
    save_path: str,
    qm9_path: str | None = None,
):
    rng = np.random.default_rng(0)
    if qm9_path is not None:
        composition_counter = get_composition_counter(qm9_path)
        composition_generator = get_composition_generator(composition_counter, rng)
    else:
        composition_generator = get_composition_generator(None, rng)
    prior = MultivariateGaussianPrior(np.diag([1.0, 1.0, 2.0]).astype(np.float32))
    for _ in range(1000):
        composition = next(composition_generator)
        atoms = build_mol(composition, prior=prior)
        trajectory, energies = do_hot_airss_relaxation(atoms)
        aio.write(
            save_path,
<<<<<<< HEAD
            relaxed_atoms,
=======
            trajectory[-1],
>>>>>>> c7ceb19b
            append=True,
            format="extxyz",
        )


if __name__ == "__main__":
    import argparse

    parser = argparse.ArgumentParser()
    parser.add_argument("--save_path", type=str, default="./airss_generations.xyz")
    parser.add_argument("--qm9_path", type=str, default=None)
    args = parser.parse_args()
    main(args.save_path, args.qm9_path)<|MERGE_RESOLUTION|>--- conflicted
+++ resolved
@@ -43,11 +43,7 @@
         trajectory, energies = do_hot_airss_relaxation(atoms)
         aio.write(
             save_path,
-<<<<<<< HEAD
-            relaxed_atoms,
-=======
             trajectory[-1],
->>>>>>> c7ceb19b
             append=True,
             format="extxyz",
         )
