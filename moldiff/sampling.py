import abc
import random
import warnings
from typing import List

import einops
import numpy as np
import torch
from ase import Atoms
from mace.data import AtomicData
from mace.data.utils import config_from_atoms
from mace.modules.utils import get_edge_vectors_and_lengths
from mace.tools import torch_geometric
from quippy.descriptors import Descriptor

#################### Base Classes ####################


class ScoreModel(abc.ABC):
    @abc.abstractmethod
    def __call__(self, X, t) -> np.ndarray:
        pass

    @staticmethod
    def _normalise_score(score):
        # score (n_nodes, 3)
        expected_norm = np.sqrt(3)
        actual_norm = np.linalg.norm(score, axis=1) + 1e-20
        return score / actual_norm[:, None] * expected_norm


class Sampler(abc.ABC):
    @abc.abstractmethod
    def step(self, *args, **kwargs):
        pass


class NoiseScheduler(abc.ABC):
    @abc.abstractmethod
    def __call__(self, t) -> tuple:
        pass


#################### Schedulers ####################


class ConstantScheduler(NoiseScheduler):
    def __init__(self, value=1, num_steps=100):
        self.value = value
        self.num_steps = num_steps

    def __call__(self, idx):
        return idx / self.num_steps, self.value


class ArrayScheduler(NoiseScheduler):
    def __init__(self, values, num_steps: int = 1000):
        self.values = values
        self.num_steps = num_steps

    def _get_idx(self, idx):
        return np.interp(idx, [0, self.num_steps], [0, len(self.values) - 1]).astype(
            int
        )

    def __call__(self, idx):
        interpolated_idx = self._get_idx(idx)
        scaled_time = idx / self.num_steps
        return scaled_time, self.values[interpolated_idx]

    def get_values_using_scaled_time(self, scaled_time):
        interpolated_idx = self._get_idx(scaled_time * self.num_steps)
        return self.values[interpolated_idx]


#################### Score models ####################


class ScoreModelContainer(ScoreModel):
    def __init__(self, score_models: list, scheduler: ArrayScheduler):
        self.score_models = score_models
        self.scheduler = scheduler

    def __call__(self, X, scaled_time):
        score_strengths = self.scheduler.get_values_using_scaled_time(scaled_time)
        score = 0
        for score_mode, score_strength in zip(self.score_models, score_strengths):
            if score_strength == 0:
                pass
            else:
                score += score_strength * score_mode(X, scaled_time)
        return score


class GaussianScoreModel(ScoreModel):
    def __init__(self, spring_constant: float = 1.0):
        self.spring_constant = spring_constant

    def __call__(self, X, t):
        return -X.positions * self.spring_constant


class ASECalculatorScoreModel(ScoreModel):
    def __init__(self, calculator):
        self.calculator = calculator

    def __call__(self, X, t):
        X.set_calculator(self.calculator)
        return X.get_forces()


class SOAPSimilarityModel(ScoreModel):
    def __init__(
        self,
        training_data: List[Atoms],
        soap_features="soap l_max=6 n_max=12 cutoff=5.0 atom_sigma=0.5",
    ):
        self.descriptor_calculator = Descriptor(soap_features)
<<<<<<< HEAD
        self.reference_embeddings = self._get_reference_embeddings(training_data)
        k = min(3, len(training_data))
        to_corrupt = random.sample(training_data, k)
        to_corrupt = [atoms.copy() for atoms in to_corrupt]
=======
        self.training_data = training_data
        self.reference_embeddings = self._get_reference_embeddings(training_data)
        to_corrupt = random.sample(training_data, 3)
>>>>>>> 832bd40d
        for atoms in to_corrupt:
            atoms.set_positions(1 * np.random.randn(*atoms.positions.shape))
        self.corrupted_ref_embeddings = self._get_reference_embeddings(to_corrupt)
        self.temperature_scale = self._calibrate_temperature_scale()

    def __call__(self, X, t, normalise_grad=True):
        descriptor_data = self.descriptor_calculator.calc(X, grad=True)
        gradient = self._calculate_gradients(descriptor_data, t)
        if normalise_grad:
            gradient = self._normalise_score(gradient)
        return gradient

    def _calculate_gradients(self, descriptor_data, t):
        # deltas shape (embed_dim, num_old_data, num_new_data)
        # squared_distance_matrix shape (num_old_data, num_new_data)
        embedding = descriptor_data["data"]
        deltas, squared_distance_matrix = self._calculate_distance_matrix(embedding)
        temp = self.temperature_scale(t)
        inverse_t = 1 / temp
        exponents = np.exp(
            -squared_distance_matrix * inverse_t
        )  # shape (num_old_data, num_new_data)
        embedding_gradients = descriptor_data["grad_data"]
        # need to use the gradient index to sum over the flattned first dimension
        gradient_index = descriptor_data["grad_index_0based"]
        embedding_gradients = self._sum_over_split_gradients(
            embedding_gradients, gradient_index
        )
        numerator = einops.einsum(
            deltas,
            embedding_gradients,
            "embed_dim num_old_data num_new_data, num_new_data space embed_dim -> num_old_data num_new_data space",
        )
        numerator = einops.einsum(
            exponents,
            numerator,
            "num_old_data num_new_data, num_old_data num_new_data space -> num_new_data space",
        )
        denum = exponents.sum(axis=0)  # (num_new_data, )
        grad = numerator / denum[:, None]  # (num_new_data, 3)
        return grad

    @staticmethod
    def _sum_over_split_gradients(gradient_array, index_array):
        num_atoms = index_array.max() + 1
        summed_array = np.zeros((num_atoms, *gradient_array.shape[1:]))
        np.add.at(summed_array, index_array[:, 0], gradient_array)
        return summed_array

    def _get_reference_embeddings(self, training_data):
        reference_embeddings = []
        for atoms in training_data:
            reference_embeddings.append(self.descriptor_calculator.calc(atoms)["data"])
        return np.concatenate(reference_embeddings)

    def _calculate_distance_matrix(self, embedding):
        embedding_deltas = einops.rearrange(
            embedding, "num_new_data embed_dim  -> embed_dim () num_new_data"
        ) - einops.rearrange(
            self.reference_embeddings,
            "num_old_data embed_dim  -> embed_dim num_old_data () ",
        )  # (embed_dim, num_old_data, num_new_data)

        squared_distance_matrix = np.sum(embedding_deltas**2, axis=0)
        return embedding_deltas, squared_distance_matrix

    def _calibrate_temperature_scale(self):
        rand_idx = np.random.randint(self.reference_embeddings.shape[0], size=10)
        sample_reference_data = self.reference_embeddings[rand_idx]
        distances_in_reference_data = self._calculate_distance_matrix(
            sample_reference_data
        )[1].flatten()
        min_quantile = 1e-3
        lower_bound = np.quantile(distances_in_reference_data, min_quantile) + 1e-6
        distances_in_reference_data = None
        distances_to_corrupted_data = self._calculate_distance_matrix(
            self.corrupted_ref_embeddings
        )[1].flatten()
        upper_bound = np.quantile(distances_to_corrupted_data, 1 - min_quantile)
        # Set the temperature scale so that at t=1 environments away by `upper_bound` are rescaled to be distance 1 away
        # And at t=0 environments away by `lower_bound` are rescaled to be distance 1 away
        lower_temp, upper_temp = np.log(lower_bound), np.log(upper_bound)
<<<<<<< HEAD
        time_fun = lambda t: np.sin(np.pi * t / 2)
        return lambda t: np.exp(lower_temp + (upper_temp - lower_temp) * time_fun(t))
=======
        sigmoid = lambda t: 1 / (1 + np.exp(-1 * (t - 0.5)))
        return lambda t: np.exp(lower_temp + (upper_temp - lower_temp) * sigmoid(t))
>>>>>>> 832bd40d


class MaceSimilarityScore(ScoreModel):
    def __init__(
        self,
        mace_model,
        z_table,
        training_data: List,
        device: str = "cuda",
    ):
        self.model = mace_model
        self.z_table = z_table
        self.device = device
<<<<<<< HEAD
        (
            self.reference_embeddings,
            self.corrupted_ref_embeddings,
        ) = self._get_reference_embeddings(training_data)
        self.temperature_scale = self._calibrate_variance_scale()
=======
        self.training_data = training_data
>>>>>>> 832bd40d

    def __call__(self, atoms, t, normalise_grad=True):
        atomic_data = self._to_atomic_data(atoms)
        emb = self._get_node_embeddings(atomic_data)
        reference_atoms = random.sample(self.training_data, 64)
        corrupted_atoms = self._corrupt_atoms(reference_atoms, t)
        self.reference_embeddings = self._get_reference_embeddings(corrupted_atoms)
        log_dens = self._get_log_kernel_density(emb, t)
        grad = self._get_gradient(atomic_data, log_dens)
        grad = self._handle_grad_nans(grad)
        if normalise_grad:
            grad = self._normalise_score(grad)
        return grad

    def _corrupt_atoms(self, atoms_list, t):
        corrupted = [x.copy() for x in atoms_list]
        for mol in corrupted:
            mol.set_positions(
                mol.get_positions() * np.sqrt(1 - t)
                + np.random.normal(0, t, mol.get_positions().shape)
            )
        return corrupted

    def _to_atomic_data(self, atoms):
        conf = config_from_atoms(atoms)
        atomic_data = AtomicData.from_config(
            conf, z_table=self.z_table, cutoff=self.model.r_max
        ).to(self.device)
        atomic_data.positions.requires_grad = True
        return atomic_data

    @staticmethod
    def _get_gradient(inp_atoms: AtomicData, log_dens: torch.Tensor):
        grad = torch.autograd.grad(
            outputs=log_dens,
            inputs=inp_atoms.positions,
            grad_outputs=torch.ones_like(log_dens),
            create_graph=True,
            only_inputs=True,
        )[0]
        return grad.detach().cpu().numpy()

    @staticmethod
    def _handle_grad_nans(grad):
        # overlapping atoms can cause nans or very large gradients
        # convert nans to zeros
        if np.isnan(grad).any() or np.isinf(grad).any():
            warnings.warn("nan or inf in grad")
            grad = np.nan_to_num(grad, nan=0, posinf=0, neginf=0)
        return grad

    def _get_node_embeddings(self, data: AtomicData):
        # Embeddings
        node_feats = self.model.node_embedding(data.node_attrs)
        vectors, lengths = get_edge_vectors_and_lengths(
            positions=data.positions, edge_index=data.edge_index, shifts=data.shifts
        )
        edge_attrs = self.model.spherical_harmonics(vectors)
        edge_feats = self.model.radial_embedding(lengths)
        node_feats_all = []
        for interaction, product, _ in zip(
            self.model.interactions, self.model.products, self.model.readouts
        ):
            node_feats, sc = interaction(
                node_attrs=data.node_attrs,
                node_feats=node_feats,
                edge_attrs=edge_attrs,
                edge_feats=edge_feats,
                edge_index=data.edge_index,
            )
            node_feats = product(
                node_feats=node_feats, sc=sc, node_attrs=data.node_attrs
            )
            node_feats_all.append(node_feats)
        if len(node_feats_all) == 1:
            return node_feats_all[0]
        else:
            return torch.concatenate(node_feats_all, dim=-1)

    def _get_reference_embeddings(self, training_data):
        configs = [config_from_atoms(atoms) for atoms in training_data]
        # get some corrupted configs to calibrate the variance
        data_loader = torch_geometric.dataloader.DataLoader(
            dataset=[
                AtomicData.from_config(
                    config, z_table=self.z_table, cutoff=self.model.r_max
                )
                for config in configs
            ],  # type:ignore
            batch_size=128,
            shuffle=False,
            drop_last=False,
        )
        k = min(5, len(training_data))
        corrupted_atoms = random.sample(training_data, k=k)
        corrupted_atoms = [atoms.copy() for atoms in corrupted_atoms]
        for atoms in corrupted_atoms:
            atoms.set_positions(np.random.randn(*atoms.positions.shape))
        corrupted_configs = [config_from_atoms(atoms) for atoms in corrupted_atoms]
        data_loader_corrupted = torch_geometric.dataloader.DataLoader(
            dataset=[
                AtomicData.from_config(
                    config, z_table=self.z_table, cutoff=self.model.r_max
                )
                for config in corrupted_configs
            ],  # type:ignore
            batch_size=128,
            shuffle=False,
            drop_last=False,
        )
        ref_embeddings = []
        corrupted_embeddings = []
        with torch.no_grad():
            for data in data_loader:
                data = data.to(self.device)
                ref_embeddings.append(self._get_node_embeddings(data))
<<<<<<< HEAD
            for data in data_loader_corrupted:
                data = data.to(self.device)
                corrupted_embeddings.append(self._get_node_embeddings(data))
        ref_embeddings = torch.concatenate(ref_embeddings, dim=0)
        corrupted_embeddings = torch.concatenate(corrupted_embeddings, dim=0)
        return ref_embeddings, corrupted_embeddings
=======
        ref_embeddings = torch.concatenate(ref_embeddings, dim=0)
        return ref_embeddings
>>>>>>> 832bd40d

    def _calculate_distance_matrix(self, embedding):
        embedding_deltas = einops.rearrange(
            embedding, "num_new_data embed_dim  -> embed_dim () num_new_data"
        ) - einops.rearrange(
            self.reference_embeddings,
            "num_old_data embed_dim  -> embed_dim num_old_data () ",
        )  # (embed_dim, num_old_data, num_new_data)

        squared_distance_matrix = torch.sum(embedding_deltas**2, dim=0)
        squared_distance_matrix[squared_distance_matrix <= 1e-12] = 0
        return squared_distance_matrix

    def _get_log_kernel_density(self, embedding, t):

        squared_distances = self._calculate_distance_matrix(
            embedding
        )  # (num_old_data, num_new_data)
<<<<<<< HEAD
        temperature = self.temperature_scale(t)
        inverse_temperature = 1 / temperature
        density = torch.exp(-inverse_temperature * squared_distances / (2)).mean(
            dim=0
        )  # (num_new_data)
=======
        density = torch.exp(-squared_distances / (2)).mean(dim=0)  # (num_new_data)
>>>>>>> 832bd40d
        log_density = torch.log(density)
        return log_density

    def _calibrate_variance_scale(self):
        rand_idx = np.random.randint(self.reference_embeddings.shape[0], size=10)
        sample_reference_data = self.reference_embeddings[rand_idx]
        distances_in_reference_data = self._calculate_distance_matrix(
            sample_reference_data
        ).flatten()
        distances_to_corrupted_data = self._calculate_distance_matrix(
            self.corrupted_ref_embeddings
        ).flatten()
        min_quantile = 1e-3
        lower_bound = distances_in_reference_data.quantile(min_quantile) + 1e-10
        upper_bound = distances_to_corrupted_data.quantile(1 - min_quantile)
        # Set the temperature scale so that at t=1 environments away by `upper_bound` are rescaled to be distance 1 away
        # And at t=0 environments away by `lower_bound` are rescaled to be distance 1 away
        lower_temp, upper_temp = torch.log(lower_bound), torch.log(upper_bound)
        time_fun = lambda t: np.sin(np.pi * t / 2)
        return lambda t: torch.exp(lower_temp + (upper_temp - lower_temp) * time_fun(t))


#################### Samplers ####################


class VarriancePreservingBackwardEulerSampler(Sampler):
    def __init__(self, score_model: ScoreModel):
        self.score_model = score_model

    def step(self, X, t, beta: float):
        score = self.score_model(X, t)
        X.positions = (2 - np.sqrt(1 - beta)) * X.positions + beta * score
        noise = np.random.normal(size=X.positions.shape)
        X.positions += np.sqrt(beta) * noise
        return X


class LangevinSampler(Sampler):
    def __init__(
        self,
        score_model: ScoreModel,
        drag_coefficient: float = 0,
        signal_to_noise_ratio=0.1,
        temperature: float = 1,
        adjust_step_size=True,
        eta=1e-3,
    ):
        self.score_model = score_model

        self.drag_coefficient = drag_coefficient
        if drag_coefficient == 0:
            self.drag = self._drag_zero
        else:
            self.drag = self._drag_strength
        self.adjust_step_size = adjust_step_size
        self.signal_to_noise_ratio = signal_to_noise_ratio
        self.eta = eta
        self.temperature = temperature

    def step(self, X, t, step_size, X_prev=None):
        score = self.score_model(X, t)
        X.arrays["forces"] = score
        noise = np.random.normal(size=X.positions.shape)
        step_size_modifier = (
            1
            if not self.adjust_step_size
            else self.get_dynamic_step_size_modifier(score, noise, eta=self.eta)
        )
        # step_size_modifier = np.clip(step_size_modifier, 1e-6, 1e6)
        step_size *= step_size_modifier
        force_term = step_size * score
        drag_term = step_size * self.drag_coefficient * self.drag(X, X_prev)
        brownian_term = np.sqrt(2 * step_size * self.temperature) * noise
        X.positions += force_term + drag_term + brownian_term
        return X

    @staticmethod
    def _drag_zero(*args):
        return 0

    @staticmethod
    def _drag_strength(x, x_prev):
        return x_prev.positions - x.positions

    def get_dynamic_step_size_modifier(
        self, score: np.ndarray, noise: np.ndarray, eta: float = 1e-3
    ) -> float:
        """ "
        Following the predictor-corrector algorithm suggested in https://github.com/yang-song/score_sde
        """
        score_norm = np.linalg.norm(score, axis=1).mean()
        noise_norm = np.linalg.norm(noise, axis=1).mean()
        step_size_modifier = (
            self.signal_to_noise_ratio * noise_norm / (score_norm + eta)
        ) ** 2
        return step_size_modifier<|MERGE_RESOLUTION|>--- conflicted
+++ resolved
@@ -116,16 +116,10 @@
         soap_features="soap l_max=6 n_max=12 cutoff=5.0 atom_sigma=0.5",
     ):
         self.descriptor_calculator = Descriptor(soap_features)
-<<<<<<< HEAD
         self.reference_embeddings = self._get_reference_embeddings(training_data)
         k = min(3, len(training_data))
         to_corrupt = random.sample(training_data, k)
         to_corrupt = [atoms.copy() for atoms in to_corrupt]
-=======
-        self.training_data = training_data
-        self.reference_embeddings = self._get_reference_embeddings(training_data)
-        to_corrupt = random.sample(training_data, 3)
->>>>>>> 832bd40d
         for atoms in to_corrupt:
             atoms.set_positions(1 * np.random.randn(*atoms.positions.shape))
         self.corrupted_ref_embeddings = self._get_reference_embeddings(to_corrupt)
@@ -208,13 +202,8 @@
         # Set the temperature scale so that at t=1 environments away by `upper_bound` are rescaled to be distance 1 away
         # And at t=0 environments away by `lower_bound` are rescaled to be distance 1 away
         lower_temp, upper_temp = np.log(lower_bound), np.log(upper_bound)
-<<<<<<< HEAD
         time_fun = lambda t: np.sin(np.pi * t / 2)
         return lambda t: np.exp(lower_temp + (upper_temp - lower_temp) * time_fun(t))
-=======
-        sigmoid = lambda t: 1 / (1 + np.exp(-1 * (t - 0.5)))
-        return lambda t: np.exp(lower_temp + (upper_temp - lower_temp) * sigmoid(t))
->>>>>>> 832bd40d
 
 
 class MaceSimilarityScore(ScoreModel):
@@ -228,22 +217,15 @@
         self.model = mace_model
         self.z_table = z_table
         self.device = device
-<<<<<<< HEAD
         (
             self.reference_embeddings,
             self.corrupted_ref_embeddings,
         ) = self._get_reference_embeddings(training_data)
         self.temperature_scale = self._calibrate_variance_scale()
-=======
-        self.training_data = training_data
->>>>>>> 832bd40d
 
     def __call__(self, atoms, t, normalise_grad=True):
         atomic_data = self._to_atomic_data(atoms)
         emb = self._get_node_embeddings(atomic_data)
-        reference_atoms = random.sample(self.training_data, 64)
-        corrupted_atoms = self._corrupt_atoms(reference_atoms, t)
-        self.reference_embeddings = self._get_reference_embeddings(corrupted_atoms)
         log_dens = self._get_log_kernel_density(emb, t)
         grad = self._get_gradient(atomic_data, log_dens)
         grad = self._handle_grad_nans(grad)
@@ -332,9 +314,7 @@
         )
         k = min(5, len(training_data))
         corrupted_atoms = random.sample(training_data, k=k)
-        corrupted_atoms = [atoms.copy() for atoms in corrupted_atoms]
-        for atoms in corrupted_atoms:
-            atoms.set_positions(np.random.randn(*atoms.positions.shape))
+        corrupted_atoms = self._corrupt_atoms(corrupted_atoms, t=1)
         corrupted_configs = [config_from_atoms(atoms) for atoms in corrupted_atoms]
         data_loader_corrupted = torch_geometric.dataloader.DataLoader(
             dataset=[
@@ -353,17 +333,12 @@
             for data in data_loader:
                 data = data.to(self.device)
                 ref_embeddings.append(self._get_node_embeddings(data))
-<<<<<<< HEAD
             for data in data_loader_corrupted:
                 data = data.to(self.device)
                 corrupted_embeddings.append(self._get_node_embeddings(data))
         ref_embeddings = torch.concatenate(ref_embeddings, dim=0)
         corrupted_embeddings = torch.concatenate(corrupted_embeddings, dim=0)
         return ref_embeddings, corrupted_embeddings
-=======
-        ref_embeddings = torch.concatenate(ref_embeddings, dim=0)
-        return ref_embeddings
->>>>>>> 832bd40d
 
     def _calculate_distance_matrix(self, embedding):
         embedding_deltas = einops.rearrange(
@@ -382,15 +357,11 @@
         squared_distances = self._calculate_distance_matrix(
             embedding
         )  # (num_old_data, num_new_data)
-<<<<<<< HEAD
         temperature = self.temperature_scale(t)
         inverse_temperature = 1 / temperature
         density = torch.exp(-inverse_temperature * squared_distances / (2)).mean(
             dim=0
         )  # (num_new_data)
-=======
-        density = torch.exp(-squared_distances / (2)).mean(dim=0)  # (num_new_data)
->>>>>>> 832bd40d
         log_density = torch.log(density)
         return log_density
 
